--- conflicted
+++ resolved
@@ -186,13 +186,7 @@
         )
 
         # --- Row 2: Cashflows ---
-<<<<<<< HEAD
         cashflows = self.power_plant.optimal_cashflows  # shape (n_days, n_paths) or (n_paths, n_days)
-=======
-        cashflows = (
-            self.power_plant._optimal_cashflow
-        )  # shape (n_days, n_paths) or (n_paths, n_days)
->>>>>>> 01477ae4
 
         cash_mean = cashflows.mean(axis=1)
         cash_lower1 = np.percentile(cashflows, lower1 * 100, axis=1)
